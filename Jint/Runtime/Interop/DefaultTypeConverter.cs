﻿using System;
<<<<<<< HEAD
using System.Collections.Generic;
=======
using System.Collections.ObjectModel;
using System.Linq;
using System.Linq.Expressions;
>>>>>>> 53ced478
using Jint.Native;

namespace Jint.Runtime.Interop
{
    public class DefaultTypeConverter : ITypeConverter
    {
<<<<<<< HEAD
        private static readonly Dictionary<string, bool> KnownConversions = new Dictionary<string, bool>();
        private static readonly object LockObject = new object();
=======
        private readonly Engine _engine;

        public DefaultTypeConverter(Engine engine)
        {
            _engine = engine;
        }
>>>>>>> 53ced478

        public object Convert(object value, Type type, IFormatProvider formatProvider)
        {
            // don't try to convert if value is derived from type
            if (type.IsInstanceOfType(value))
            {
                return value;
            }

            if (type.IsEnum)
            {
                var integer = System.Convert.ChangeType(value, typeof(int), formatProvider);
                if (integer == null)
                {
                    throw new ArgumentOutOfRangeException();
                }

                return Enum.ToObject(type, integer);
            }

            var valueType = value.GetType();
            // is the javascript value an ICallable instance ?
            if (valueType == typeof (Func<JsValue, JsValue[], JsValue>))
            {
                var function = (Func<JsValue, JsValue[], JsValue>) value;

                if (type.IsGenericType)
                {
                    var genericType = type.GetGenericTypeDefinition();

                    // create the requested Delegate
                    if (genericType.Name.StartsWith("Action"))
                    {
                        var genericArguments = type.GetGenericArguments();

                        var @params = new ParameterExpression[genericArguments.Count()];
                        for (var i = 0; i < @params.Count(); i++)
                        {
                            @params[i] = Expression.Parameter(genericArguments[i], genericArguments[i].Name + i);
                        }
                        var @vars = Expression.NewArrayInit(typeof(JsValue), @params.Select(p => Expression.Call(null, typeof(JsValue).GetMethod("FromObject"), Expression.Constant(_engine, typeof(Engine)), p)));

                        var callExpresion = Expression.Block(Expression.Call(
                                                Expression.Call(Expression.Constant(function.Target),
                                                    function.Method,
                                                    Expression.Constant(JsValue.Undefined, typeof(JsValue)),
                                                    @vars),
                                                typeof(JsValue).GetMethod("ToObject")), Expression.Empty());

                        return Expression.Lambda(callExpresion, new ReadOnlyCollection<ParameterExpression>(@params));
                    }
                    else if (genericType.Name.StartsWith("Func"))
                    {
                        var genericArguments = type.GetGenericArguments();
                        var returnType = genericArguments.Last();
                        
                        var @params = new ParameterExpression[genericArguments.Count() - 1];
                        for (var i = 0; i < @params.Count(); i++)
                        {
                            @params[i] = Expression.Parameter(genericArguments[i], genericArguments[i].Name + i);
                        }
                        var @vars = Expression.NewArrayInit(typeof(JsValue), @params.Select(p => Expression.Call(null, typeof(JsValue).GetMethod("FromObject"), Expression.Constant(_engine, typeof(Engine)), p)));

                        var callExpresion = Expression.Convert(
                                                Expression.Call(
                                                    Expression.Call(Expression.Constant(function.Target),
                                                            function.Method,
                                                            Expression.Constant(JsValue.Undefined, typeof(JsValue)),
                                                            @vars),
                                                    typeof(JsValue).GetMethod("ToObject")),
                                                returnType);

                        return Expression.Lambda(callExpresion, new ReadOnlyCollection<ParameterExpression>(@params));
                    }
                }
                else
                {
                    if (type == typeof (Action))
                    {
                        return (Action)(() => function(JsValue.Undefined, new JsValue[0]));
                    }
                    else if (type.IsSubclassOf(typeof(System.MulticastDelegate)))
                    {
                        var method = type.GetMethod("Invoke");
                        var arguments = method.GetParameters();

                        var @params = new ParameterExpression[arguments.Count()];
                        for (var i = 0; i < @params.Count(); i++)
                        {
                            @params[i] = Expression.Parameter(typeof(object), arguments[i].Name);
                        }
                        var @vars = Expression.NewArrayInit(typeof(JsValue), @params.Select(p => Expression.Call(null, typeof(JsValue).GetMethod("FromObject"), Expression.Constant(_engine, typeof(Engine)), p)));

                        var callExpression = Expression.Block(
                                                Expression.Call(
                                                    Expression.Call(Expression.Constant(function.Target),
                                                        function.Method,
                                                        Expression.Constant(JsValue.Undefined, typeof(JsValue)),
                                                        @vars),
                                                    typeof(JsValue).GetMethod("ToObject")),
                                                Expression.Empty());

                        var dynamicExpression = Expression.Invoke(Expression.Lambda(callExpression, new ReadOnlyCollection<ParameterExpression>(@params)), new ReadOnlyCollection<ParameterExpression>(@params));

                        return Expression.Lambda(type, dynamicExpression, new ReadOnlyCollection<ParameterExpression>(@params));
                    }
                }

            }

            return System.Convert.ChangeType(value, type, formatProvider);
        }

        public bool TryConvert(object value, Type type, IFormatProvider formatProvider, out object converted)
        {
            bool canConvert;
            var key = value == null ? String.Format("Null->{0}", type) : String.Format("{0}->{1}", value.GetType(), type);

            if (!KnownConversions.TryGetValue(key, out canConvert))
            {
                lock (LockObject)
                {
                    if (!KnownConversions.TryGetValue(key, out canConvert))
                    {
                        try
                        {
                            converted = Convert(value, type, formatProvider);
                            KnownConversions.Add(key, true);
                            return true;
                        }
                        catch
                        {
                            converted = null;
                            KnownConversions.Add(key, false);
                            return false;
                        }
                    }
                }
            }

            if (canConvert)
            {
                converted = Convert(value, type, formatProvider);
                return true;
            }

            converted = null;
            return false;
        }
    }
}<|MERGE_RESOLUTION|>--- conflicted
+++ resolved
@@ -1,30 +1,24 @@
 ﻿using System;
-<<<<<<< HEAD
-using System.Collections.Generic;
-=======
 using System.Collections.ObjectModel;
 using System.Linq;
 using System.Linq.Expressions;
->>>>>>> 53ced478
 using Jint.Native;
+using System.Collections.Generic;
 
 namespace Jint.Runtime.Interop
 {
     public class DefaultTypeConverter : ITypeConverter
     {
-<<<<<<< HEAD
-        private static readonly Dictionary<string, bool> KnownConversions = new Dictionary<string, bool>();
-        private static readonly object LockObject = new object();
-=======
         private readonly Engine _engine;
+        private static readonly Dictionary<string, bool> _knownConversions = new Dictionary<string, bool>();
+        private static readonly object _lockObject = new object();
 
         public DefaultTypeConverter(Engine engine)
         {
             _engine = engine;
         }
->>>>>>> 53ced478
 
-        public object Convert(object value, Type type, IFormatProvider formatProvider)
+        public virtual object Convert(object value, Type type, IFormatProvider formatProvider)
         {
             // don't try to convert if value is derived from type
             if (type.IsInstanceOfType(value))
@@ -136,27 +130,27 @@
             return System.Convert.ChangeType(value, type, formatProvider);
         }
 
-        public bool TryConvert(object value, Type type, IFormatProvider formatProvider, out object converted)
+        public virtual bool TryConvert(object value, Type type, IFormatProvider formatProvider, out object converted)
         {
             bool canConvert;
             var key = value == null ? String.Format("Null->{0}", type) : String.Format("{0}->{1}", value.GetType(), type);
 
-            if (!KnownConversions.TryGetValue(key, out canConvert))
+            if (!_knownConversions.TryGetValue(key, out canConvert))
             {
-                lock (LockObject)
+                lock (_lockObject)
                 {
-                    if (!KnownConversions.TryGetValue(key, out canConvert))
+                    if (!_knownConversions.TryGetValue(key, out canConvert))
                     {
                         try
                         {
                             converted = Convert(value, type, formatProvider);
-                            KnownConversions.Add(key, true);
+                            _knownConversions.Add(key, true);
                             return true;
                         }
                         catch
                         {
                             converted = null;
-                            KnownConversions.Add(key, false);
+                            _knownConversions.Add(key, false);
                             return false;
                         }
                     }
