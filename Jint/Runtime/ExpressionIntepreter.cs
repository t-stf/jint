--- conflicted
+++ resolved
@@ -4,11 +4,7 @@
 using Jint.Native;
 using Jint.Native.Function;
 using Jint.Native.Number;
-<<<<<<< HEAD
 using Jint.Native.Object;
-using Jint.Parser.Ast;
-=======
->>>>>>> e7bcdafd
 using Jint.Runtime.Descriptors;
 using Jint.Runtime.Environments;
 using Jint.Runtime.Interop;
@@ -633,24 +629,15 @@
 
             if (literal.RegexValue != null) //(literal.Type == Nodes.RegularExpressionLiteral)
             {
-<<<<<<< HEAD
-                return literal.CachedValue;
-            }
-
-            if (literal.Type == SyntaxNodes.RegularExpressionLiteral)
-            {
-				var regexp = _engine.RegExp.Construct(literal.Raw);
-
-				if (regexp.Global)
-				{
-					// A Global regexp literal can't be cached or its state would evolve
-					return regexp;
-				}
-
-				literal.CachedValue = regexp;
-=======
-                return _engine.RegExp.Construct(literal.RegexValue, literal.Regex.Flags);
->>>>>>> e7bcdafd
+                var regexp = _engine.RegExp.Construct(literal.RegexValue, literal.Regex.Flags);
+
+                if (regexp.Global)
+                {
+                    // A Global regexp literal can't be cached or its state would evolve
+                    return regexp;
+                }
+
+                literal.CachedValue = regexp;
             }
             else
             {
