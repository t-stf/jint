﻿using System;
using System.Globalization;
using System.IO;
using System.Reflection;
using System.Threading;
using Jint.Native.Number;
using Jint.Parser;
using Jint.Parser.Ast;
using Jint.Runtime;
using Xunit;
using Xunit.Extensions;
using System.Net;

namespace Jint.Tests.Runtime
{
    public class EngineTests : IDisposable
    {
        private readonly Engine _engine;

        public EngineTests()
        {
            _engine = new Engine()
                .SetValue("log", new Action<object>(Console.WriteLine))
                .SetValue("assert", new Action<bool>(Assert.True))
                ;
        }

        void IDisposable.Dispose()
        {
        }


        private void RunTest(string source)
        {
            _engine.Execute(source);
        }

        [Theory]
        [InlineData("Scratch.js")]
        public void ShouldInterpretScriptFile(string file)
        {
            const string prefix = "Jint.Tests.Runtime.Scripts.";

            var assembly = Assembly.GetExecutingAssembly();
            var scriptPath = prefix + file;

            using (var stream = assembly.GetManifestResourceStream(scriptPath))
                if (stream != null)
                    using (var sr = new StreamReader(stream))
                    {
                        var source = sr.ReadToEnd();
                        RunTest(source);
                    }
        }

        [Theory]
        [InlineData(42d, "42")]
        [InlineData("Hello", "'Hello'")]
        public void ShouldInterpretLiterals(object expected, string source)
        {
            var engine = new Engine();
            var result = engine.Execute(source).GetCompletionValue().ToObject();

            Assert.Equal(expected, result);
        }

        [Fact]
        public void ShouldInterpretVariableDeclaration()
        {
            var engine = new Engine();
            var result = engine
                .Execute("var foo = 'bar'; foo;")
                .GetCompletionValue()
                .ToObject();

            Assert.Equal("bar", result);
        }

        [Theory]
        [InlineData(4d, "1 + 3")]
        [InlineData(-2d, "1 - 3")]
        [InlineData(3d, "1 * 3")]
        [InlineData(2d, "6 / 3")]
        [InlineData(9d, "15 & 9")]
        [InlineData(15d, "15 | 9")]
        [InlineData(6d, "15 ^ 9")]
        [InlineData(36d, "9 << 2")]
        [InlineData(2d, "9 >> 2")]
        [InlineData(4d, "19 >>> 2")]
        public void ShouldInterpretBinaryExpression(object expected, string source)
        {
            var engine = new Engine();
            var result = engine.Execute(source).GetCompletionValue().ToObject();

            Assert.Equal(expected, result);
        }

        [Fact]
        public void ShouldEvaluateHasOwnProperty()
        {
            RunTest(@"
                var x = {};
                x.Bar = 42;
                assert(x.hasOwnProperty('Bar'));
            ");
        }

        [Fact]
        public void FunctionConstructorsShouldCreateNewObjects()
        {
            RunTest(@"
                var Vehicle = function () {};
                var vehicle = new Vehicle();
                assert(vehicle != undefined);
            ");
        }

        [Fact]
        public void NewObjectsInheritFunctionConstructorProperties()
        {
            RunTest(@"
                var Vehicle = function () {};
                var vehicle = new Vehicle();
                Vehicle.prototype.wheelCount = 4;
                assert(vehicle.wheelCount == 4);
                assert((new Vehicle()).wheelCount == 4);
            ");
        }

        [Fact]
        public void PrototypeFunctionIsInherited()
        {
            RunTest(@"
                function Body(mass){
                   this.mass = mass;
                }

                Body.prototype.offsetMass = function(dm) {
                   this.mass += dm;
                   return this;
                }

                var b = new Body(36);
                b.offsetMass(6);
                assert(b.mass == 42);
            ");

        }

        [Fact]
        public void FunctionConstructorCall()
        {
            RunTest(@"
                function Body(mass){
                   this.mass = mass;
                }
                
                var john = new Body(36);
                assert(john.mass == 36);
            ");
        }

        [Fact]
        public void NewObjectsShouldUsePrivateProperties()
        {
            RunTest(@"
                var Vehicle = function (color) {
                    this.color = color;
                };
                var vehicle = new Vehicle('tan');
                assert(vehicle.color == 'tan');
            ");
        }

        [Fact]
        public void FunctionConstructorsShouldDefinePrototypeChain()
        {
            RunTest(@"
                function Vehicle() {};
                var vehicle = new Vehicle();
                assert(vehicle.hasOwnProperty('constructor') == false);
            ");
        }

        [Fact]
        public void NewObjectsConstructorIsObject()
        {
            RunTest(@"
                var o = new Object();
                assert(o.constructor == Object);
            ");
        }

        [Fact]
        public void NewObjectsIntanceOfConstructorObject()
        {
            RunTest(@"
                var o = new Object();
                assert(o instanceof Object);
            ");
        }

        [Fact]
        public void NewObjectsConstructorShouldBeConstructorObject()
        {
            RunTest(@"
                var Vehicle = function () {};
                var vehicle = new Vehicle();
                assert(vehicle.constructor == Vehicle);
            ");
        }

        [Fact]
        public void NewObjectsIntanceOfConstructorFunction()
        {
            RunTest(@"
                var Vehicle = function () {};
                var vehicle = new Vehicle();
                assert(vehicle instanceof Vehicle);
            ");
        }

        [Fact]
        public void ShouldEvaluateForLoops()
        {
            RunTest(@"
                var foo = 0;
                for (var i = 0; i < 5; i++) {
                    foo += i;
                }
                assert(foo == 10);
            ");
        }

        [Fact]
        public void ShouldEvaluateRecursiveFunctions()
        {
            RunTest(@"
                function fib(n) {
                    if (n < 2) {
                        return n;
                    }
                    return fib(n - 1) + fib(n - 2);
                }
                var result = fib(6);
                assert(result == 8);
            ");
        }

        [Fact]
        public void ShouldAccessObjectProperties()
        {
            RunTest(@"
                var o = {};
                o.Foo = 'bar';
                o.Baz = 42;
                o.Blah = o.Foo + o.Baz;
                assert(o.Blah == 'bar42');
            ");
        }


        [Fact]
        public void ShouldConstructArray()
        {
            RunTest(@"
                var o = [];
                assert(o.length == 0);
            ");
        }

        [Fact]
        public void ArrayPushShouldIncrementLength()
        {
            RunTest(@"
                var o = [];
                o.push(1);
                assert(o.length == 1);
            ");
        }

        [Fact]
        public void ArrayFunctionInitializesLength()
        {
            RunTest(@"
                assert(Array(3).length == 3);
                assert(Array('3').length == 1);
            ");
        }

        [Fact]
        public void ArrayIndexerIsAssigned()
        {
            RunTest(@"
                var n = 8;
                var o = Array(n);
                for (var i = 0; i < n; i++) o[i] = i;
                assert(o[0] == 0);
                assert(o[7] == 7);
            ");
        }

        [Fact]
        public void ArrayPopShouldDecrementLength()
        {
            RunTest(@"
                var o = [42, 'foo'];
                var pop = o.pop();
                assert(o.length == 1);
                assert(pop == 'foo');
            ");
        }

        [Fact]
        public void ArrayConstructor()
        {
            RunTest(@"
                var o = [];
                assert(o.constructor == Array);
            ");
        }

        [Fact]
        public void DateConstructor()
        {
            RunTest(@"
                var o = new Date();
                assert(o.constructor == Date);
                assert(o.hasOwnProperty('constructor') == false);
            ");
        }

        [Fact]
        public void ShouldConvertDateToNumber()
        {
            RunTest(@"
                assert(Number(new Date(0)) === 0);
            ");
        }

        [Fact]
        public void DatePrimitiveValueShouldBeNaN()
        {
            RunTest(@"
                assert(isNaN(Date.prototype.valueOf()));
            ");
        }

        [Fact]
        public void MathObjectIsDefined()
        {
            RunTest(@"
                var o = Math.abs(-1)
                assert(o == 1);
            ");
        }

        [Fact]
        public void VoidShouldReturnUndefined()
        {
            RunTest(@"
                assert(void 0 === undefined);
                var x = '1';
                assert(void x === undefined);
                x = 'x'; 
                assert (isNaN(void x) === true);
                x = new String('-1');
                assert (void x === undefined);
            ");
        }

        [Fact]
        public void TypeofObjectShouldReturnString()
        {
            RunTest(@"
                assert(typeof x === 'undefined');
                assert(typeof 0 === 'number');
                var x = 0;
                assert (typeof x === 'number');
                var x = new Object();
                assert (typeof x === 'object');
            ");
        }

        [Fact]
        public void MathAbsReturnsAbsolute()
        {
            RunTest(@"
                assert(1 == Math.abs(-1));
            ");
        }

        [Fact]
        public void NaNIsNan()
        {
            RunTest(@"
                var x = NaN; 
                assert(isNaN(NaN));
                assert(isNaN(Math.abs(x)));
            ");
        }

        [Fact]
        public void ToNumberHandlesStringObject()
        {
            RunTest(@"
                x = new String('1');
                x *= undefined;
                assert(isNaN(x));
            ");
        }

        [Fact]
        public void FunctionScopesAreChained()
        {
            RunTest(@"
                var x = 0;

                function f1(){
                  function f2(){
                    return x;
                  };
                  return f2();
  
                  var x = 1;
                }

                assert(f1() === undefined);
            ");
        }

        [Fact]
        public void EvalFunctionParseAndExecuteCode()
        {
            RunTest(@"
                var x = 0;
                eval('assert(x == 0)');
            ");
        }

        [Fact]
        public void ForInStatement()
        {
            RunTest(@"
                var x, y, str = '';
                for(var z in this) {
                    str += z;
                }
                
                assert(str == 'xystrz');
            ");
        }

        [Fact]
        public void WithStatement()
        {
            RunTest(@"
                with (Math) {
                  assert(cos(0) == 1);
                }
            ");
        }

        [Fact]
        public void ObjectExpression()
        {
            RunTest(@"
                var o = { x: 1 };
                assert(o.x == 1);
            ");
        }

        [Fact]
        public void StringFunctionCreatesString()
        {
            RunTest(@"
                assert(String(NaN) === 'NaN');
            ");
        }

        [Fact]
        public void ScopeChainInWithStatement()
        {
            RunTest(@"
                var x = 0;
                var myObj = {x : 'obj'};

                function f1(){
                  var x = 1;
                  function f2(){
                    with(myObj){
                      return x;
                    }
                  };
                  return f2();
                }

                assert(f1() === 'obj');
            ");
        }

        [Fact]
        public void TryCatchBlockStatement()
        {
            RunTest(@"
                var x, y, z;
                try {
                    x = 1;
                    throw new TypeError();
                    x = 2;
                }
                catch(e) {
                    assert(x == 1);
                    assert(e instanceof TypeError);
                    y = 1;
                }
                finally {
                    assert(x == 1);
                    z = 1;
                }
                
                assert(x == 1);
                assert(y == 1);
                assert(z == 1);
            ");
        }

        [Fact]
        public void FunctionsCanBeAssigned()
        {
            RunTest(@"
                var sin = Math.sin;
                assert(sin(0) == 0);
            ");
        }

        [Fact]
        public void FunctionArgumentsIsDefined()
        {
            RunTest(@"
                function f() {
                    assert(arguments.length > 0);
                }

                f(42);
            ");
        }

        [Fact]
        public void PrimitiveValueFunctions()
        {
            RunTest(@"
                var s = (1).toString();
                assert(s == '1');
            ");
        }

        [Theory]
        [InlineData(true, "'ab' == 'a' + 'b'")]
        public void OperatorsPrecedence(object expected, string source)
        {
            var engine = new Engine();
            var result = engine.Execute(source).GetCompletionValue().ToObject();

            Assert.Equal(expected, result);
        }

        [Fact]
        public void FunctionPrototypeShouldHaveApplyMethod()
        {
            RunTest(@"
                var numbers = [5, 6, 2, 3, 7];
                var max = Math.max.apply(null, numbers);
                assert(max == 7);
            ");
        }

        [Theory]
        [InlineData(double.NaN, "parseInt(NaN)")]
        [InlineData(double.NaN, "parseInt(null)")]
        [InlineData(double.NaN, "parseInt(undefined)")]
        [InlineData(double.NaN, "parseInt(new Boolean(true))")]
        [InlineData(double.NaN, "parseInt(Infinity)")]
        [InlineData(-1d, "parseInt(-1)")]
        [InlineData(-1d, "parseInt('-1')")]
        public void ShouldEvaluateParseInt(object expected, string source)
        {
            var engine = new Engine();
            var result = engine.Execute(source).GetCompletionValue().ToObject();

            Assert.Equal(expected, result);
        }

        [Fact]
        public void ShouldNotExecuteDebuggerStatement()
        {
            new Engine().Execute("debugger");
        }

        [Fact]
        public void ShouldThrowStatementCountOverflow()
        {
            Assert.Throws<StatementsCountOverflowException>(
                () => new Engine(cfg => cfg.MaxStatements(100)).Execute("while(true);")
            );
        }

        [Fact]
<<<<<<< HEAD
        public void ShouldDiscardRecursion()
        {
            var script = @"var factorial = function(n) {
                if (n>1) {
                    return n * factorial(n - 1);
                }
            };

            var result = factorial(500);
            ";

            Assert.Throws<RecursionDiscardedException>(
                () => new Engine(cfg => cfg.DiscardRecursion()).Execute(script)
            );
        }

        [Fact]
        public void ShouldDiscardHiddenRecursion()
        {
            var script = @"var renamedFunc;
            var exec = function(callback) {
                renamedFunc = callback;
                callback();
            };

            var result = exec(function() {
                renamedFunc();
            });
            ";

            Assert.Throws<RecursionDiscardedException>(
                () => new Engine(cfg => cfg.DiscardRecursion()).Execute(script)
            );
        }

        [Fact]
        public void ShouldRecognizeAndDiscardChainedRecursion()
        {
            var script = @" var funcRoot, funcA, funcB, funcC, funcD;

            var funcRoot = function() {
                funcA();
            };
 
            var funcA = function() {
                funcB();
            };

            var funcB = function() {
                funcC();
            };

            var funcC = function() {
                funcD();
            };

            var funcD = function() {
                funcRoot();
            };

            funcRoot();
            ";

            Assert.Throws<RecursionDiscardedException>(
                () => new Engine(cfg => cfg.DiscardRecursion()).Execute(script)
            );
        }

        [Fact]
        public void ShouldProvideCallChainWhenDiscardRecursion()
        {
            var script = @" var funcRoot, funcA, funcB, funcC, funcD;

            var funcRoot = function() {
                funcA();
            };
 
            var funcA = function() {
                funcB();
            };

            var funcB = function() {
                funcC();
            };

            var funcC = function() {
                funcD();
            };

            var funcD = function() {
                funcRoot();
            };

            funcRoot();
            ";

            RecursionDiscardedException exception = null;

            try
            {
                new Engine(cfg => cfg.DiscardRecursion()).Execute(script);
            }
            catch (RecursionDiscardedException ex)
            {
                exception = ex;
            }

            Assert.NotNull(exception);
            Assert.Equal("funcRoot->funcA->funcB->funcC->funcD", exception.CallChain);
            Assert.Equal("funcRoot", exception.CallExpressionReference);
        }

        [Fact]
        public void ShouldAllowShallowRecursion()
        {
            var script = @"var factorial = function(n) {
                if (n>1) {
                    return n * factorial(n - 1);
                }
            };

            var result = factorial(8);
            ";

            new Engine(cfg => cfg.MaxRecursionDepth(20)).Execute(script);
        }

        [Fact]
        public void ShouldDiscardDeepRecursion()
        {
            var script = @"var factorial = function(n) {
                if (n>1) {
                    return n * factorial(n - 1);
                }
            };

            var result = factorial(38);
            ";

            Assert.Throws<RecursionDepthOverflowException>(
                () => new Engine(cfg => cfg.MaxRecursionDepth(20)).Execute(script)
=======
        public void ShouldThrowTimeout()
        {
            Assert.Throws<TimeoutException>(
                () => new Engine(cfg => cfg.TimeoutInterval(new TimeSpan(0, 0, 0, 0, 500))).Execute("while(true);")
>>>>>>> 53ced478
            );
        }

        [Fact]
        public void ShouldConvertDoubleToStringWithoutLosingPrecision()
        {
            RunTest(@"
                assert(String(14.915832707045631) === '14.915832707045631');
                assert(String(-14.915832707045631) === '-14.915832707045631');
                assert(String(0.5) === '0.5');
                assert(String(0.00000001) === '1e-8');
                assert(String(0.000001) === '0.000001');
                assert(String(-1.0) === '-1');
                assert(String(30.0) === '30');
                assert(String(0.2388906159889881) === '0.2388906159889881');
            ");
        }

        [Fact]
        public void ShouldWriteNumbersUsingBases()
        {
            RunTest(@"
                assert(15.0.toString() === '15');
                assert(15.0.toString(2) === '1111');
                assert(15.0.toString(8) === '17');
                assert(15.0.toString(16) === 'f');
                assert(15.0.toString(17) === 'f');
                assert(15.0.toString(36) === 'f');
                assert(15.1.toString(36) === 'f.3llllllllkau6snqkpygsc3di');
            ");
        }

        [Fact]
        public void ShouldNotAlterSlashesInRegex()
        {
            RunTest(@"
                assert(new RegExp('/').toString() === '///');
            ");
        }

        [Fact]
        public void ShouldHandleEscapedSlashesInRegex()
        {
            RunTest(@"
                var regex = /[a-z]\/[a-z]/;
                assert(regex.test('a/b') === true);
                assert(regex.test('a\\/b') === false);
            ");
        }

        [Fact]
        public void ShouldComputeFractionInBase()
        {
            Assert.Equal("011", NumberPrototype.ToFractionBase(0.375, 2));
            Assert.Equal("14141414141414141414141414141414141414141414141414", NumberPrototype.ToFractionBase(0.375, 5));
        }

        [Fact]
        public void ShouldInvokeAFunctionValue()
        {
            RunTest(@"
                function add(x, y) { return x + y; }
            ");

            var add = _engine.GetValue("add");

            Assert.Equal(3, add.Invoke(1, 2));
        }


        [Fact]
        public void ShouldNotInvokeNonFunctionValue()
        {
            RunTest(@"
                var x= 10;
            ");

            var x = _engine.GetValue("x");

            Assert.Throws<ArgumentException>(() => x.Invoke(1, 2));
        }

        [Theory]
        [InlineData("0", 0, 16)]
        [InlineData("1", 1, 16)]
        [InlineData("100", 100, 10)]
        [InlineData("1100100", 100, 2)]
        [InlineData("2s", 100, 36)]
        [InlineData("2qgpckvng1s", 10000000000000000L, 36)]
        public void ShouldConvertNumbersToDifferentBase(string expected, long number, int radix)
        {
            var result = NumberPrototype.ToBase(number, radix);
            Assert.Equal(expected, result);
        }

        [Fact]
        public void JsonParserShouldParseNegativeNumber()
        {
            RunTest(@"
                var a = JSON.parse('{ ""x"":-1 }');
                assert(a.x === -1);

                var b = JSON.parse('{ ""x"": -1 }');
                assert(b.x === -1);
            ");
        }

        [Fact]
        public void JsonParserShouldDetectInvalidNegativeNumberSyntax()
        {
            RunTest(@"
                try {
                    JSON.parse('{ ""x"": -.1 }'); // Not allowed
                    assert(false);
                }
                catch(ex) {
                    assert(ex instanceof SyntaxError);
                }
            ");

            RunTest(@"
                try {
                    JSON.parse('{ ""x"": - 1 }'); // Not allowed
                    assert(false);
                }
                catch(ex) {
                    assert(ex instanceof SyntaxError);
                }
            ");
        }

        [Fact]
        public void ShouldBeCultureInvariant()
        {
            // decimals in french are separated by commas
            Thread.CurrentThread.CurrentCulture = CultureInfo.GetCultureInfo("fr-FR");

            var engine = new Engine();

            var result = engine.Execute("1.2 + 2.1").GetCompletionValue().AsNumber();
            Assert.Equal(3.3d, result);

            result = engine.Execute("JSON.parse('{\"x\" : 3.3}').x").GetCompletionValue().AsNumber();
            Assert.Equal(3.3d, result);
        }

        [Fact]
        public void ShouldGetTheLastSyntaxNode()
        {
            var engine = new Engine();
            engine.Execute("1.2");

            var result = engine.GetLastSyntaxNode();
            Assert.Equal(SyntaxNodes.Literal, result.Type);
        }

        [Fact]
        public void ShouldGetParseErrorLocation()
        {
            var engine = new Engine();
            try
            {
                engine.Execute("1.2+ new", new ParserOptions { Source = "jQuery.js" });
            }
            catch (ParserException e)
            {
                Assert.Equal(1, e.LineNumber);
                Assert.Equal(9, e.Column);
                Assert.Equal("jQuery.js", e.Source);
            }
        }

        [Fact]
        public void ParseShouldReturnNumber()
        {
            var engine = new Engine();

            var result = engine.Execute("Date.parse('1970-01-01');").GetCompletionValue().AsNumber();
            Assert.Equal(0, result);
        }

        [Fact]
        public void UtcShouldUseUtc()
        {
            const string customName = "Custom Time";
            var customTimeZone = TimeZoneInfo.CreateCustomTimeZone(customName, new TimeSpan(7, 11, 0), customName, customName, customName, null, false);
            var engine = new Engine(cfg => cfg.LocalTimeZone(customTimeZone));

            var result = engine.Execute("Date.UTC(1970,0,1)").GetCompletionValue().AsNumber();
            Assert.Equal(0, result);
        }

        [Fact]
        public void ShouldUseLocalTimeZoneOverride()
        {
            const string customName = "Custom Time";
            var customTimeZone = TimeZoneInfo.CreateCustomTimeZone(customName, new TimeSpan(0, 11, 0), customName, customName, customName, null, false);

            var engine = new Engine(cfg => cfg.LocalTimeZone(customTimeZone));

            var epochGetLocalMinutes = engine.Execute("var d = new Date(0); d.getMinutes();").GetCompletionValue().AsNumber();
            Assert.Equal(11, epochGetLocalMinutes);

            var localEpochGetUtcMinutes = engine.Execute("var d = new Date(1970,0,1); d.getUTCMinutes();").GetCompletionValue().AsNumber();
            Assert.Equal(-11, localEpochGetUtcMinutes);

            var parseLocalEpoch = engine.Execute("Date.parse('January 1, 1970');").GetCompletionValue().AsNumber();
            Assert.Equal(-11 * 60 * 1000, parseLocalEpoch);

            var epochToLocalString = engine.Execute("var d = new Date(0); d.toString();").GetCompletionValue().AsString();
            Assert.Equal("Thu Jan 01 1970 00:11:00 GMT", epochToLocalString);
        }

        [Theory]
        [InlineData("1970")]
        [InlineData("1970-01")]
        [InlineData("1970-01-01")]
        [InlineData("1970-01-01T00:00")]
        [InlineData("1970-01-01T00:00:00")]
        [InlineData("1970-01-01T00:00:00.000")]
        [InlineData("1970Z")]
        [InlineData("1970-1Z")]
        [InlineData("1970-1-1Z")]
        [InlineData("1970-1-1T0:0Z")]
        [InlineData("1970-1-1T0:0:0Z")]
        [InlineData("1970-1-1T0:0:0.0Z")]
        [InlineData("1970/1Z")]
        [InlineData("1970/1/1Z")]
        [InlineData("1970/1/1 0:0Z")]
        [InlineData("1970/1/1 0:0:0Z")]
        [InlineData("1970/1/1 0:0:0.0Z")]
        [InlineData("January 1, 1970 GMT")]
        [InlineData("1970-01-01T00:00:00.000-00:00")]
        public void ShouldParseAsUtc(string date)
        {
            const string customName = "Custom Time";
            var customTimeZone = TimeZoneInfo.CreateCustomTimeZone(customName, new TimeSpan(7, 11, 0), customName, customName, customName, null, false);
            var engine = new Engine(cfg => cfg.LocalTimeZone(customTimeZone));

            engine.SetValue("d", date);
            var result = engine.Execute("Date.parse(d);").GetCompletionValue().AsNumber();

            Assert.Equal(0, result);
        }

        [Theory]
        [InlineData("1970/01")]
        [InlineData("1970/01/01")]
        [InlineData("1970/01/01T00:00")]
        [InlineData("1970/01/01 00:00")]
        [InlineData("1970-1")]
        [InlineData("1970-1-1")]
        [InlineData("1970-1-1T0:0")]
        [InlineData("1970-1-1 0:0")]
        [InlineData("1970/1")]
        [InlineData("1970/1/1")]
        [InlineData("1970/1/1T0:0")]
        [InlineData("1970/1/1 0:0")]
        [InlineData("01-1970")]
        [InlineData("01-01-1970")]
        [InlineData("January 1, 1970")]
        [InlineData("1970-01-01T00:00:00.000+00:11")]
        public void ShouldParseAsLocalTime(string date)
        {
            const string customName = "Custom Time";
            var customTimeZone = TimeZoneInfo.CreateCustomTimeZone(customName, new TimeSpan(0, 11, 0), customName, customName, customName, null, false);
            var engine = new Engine(cfg => cfg.LocalTimeZone(customTimeZone)).SetValue("d", date);

            var result = engine.Execute("Date.parse(d);").GetCompletionValue().AsNumber();

            Assert.Equal(-11 * 60 * 1000, result);
        }

        [Fact]
        public void EmptyStringShouldMatchRegex()
        {
            RunTest(@"
                var regex = /^(?:$)/g;
                assert(''.match(regex) instanceof Array);
            ");
        }

        [Fact]
        public void ShouldExecuteHandlebars()
        {
            var url = "http://cdnjs.cloudflare.com/ajax/libs/handlebars.js/2.0.0/handlebars.js";
            var content = new WebClient().DownloadString(url);

            RunTest(content);

            RunTest(@"
                var source = 'Hello {{name}}';
                var template = Handlebars.compile(source);
                var context = {name: 'Paul'};
                var html = template(context);

                assert('Hello Paul' == html);
            ");
        }

        [Fact]
        public void DateParseReturnsNaN()
        {
            RunTest(@"
                var d = Date.parse('not a date');
                assert(isNaN(d));
            ");
        }
    }
}<|MERGE_RESOLUTION|>--- conflicted
+++ resolved
@@ -604,9 +604,17 @@
                 () => new Engine(cfg => cfg.MaxStatements(100)).Execute("while(true);")
             );
         }
-
-        [Fact]
-<<<<<<< HEAD
+        
+        [Fact]
+        public void ShouldThrowTimeout()
+        {
+            Assert.Throws<TimeoutException>(
+                () => new Engine(cfg => cfg.TimeoutInterval(new TimeSpan(0, 0, 0, 0, 500))).Execute("while(true);")
+            );
+        }
+
+
+        [Fact]
         public void ShouldDiscardRecursion()
         {
             var script = @"var factorial = function(n) {
@@ -748,12 +756,6 @@
 
             Assert.Throws<RecursionDepthOverflowException>(
                 () => new Engine(cfg => cfg.MaxRecursionDepth(20)).Execute(script)
-=======
-        public void ShouldThrowTimeout()
-        {
-            Assert.Throws<TimeoutException>(
-                () => new Engine(cfg => cfg.TimeoutInterval(new TimeSpan(0, 0, 0, 0, 500))).Execute("while(true);")
->>>>>>> 53ced478
             );
         }
 
